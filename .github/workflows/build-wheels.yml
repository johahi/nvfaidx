--- conflicted
+++ resolved
@@ -45,11 +45,6 @@
           GITHUB_TOKEN: ${{ secrets.GITHUB_TOKEN }}
         with:
           upload_url: ${{ github.event.release.upload_url }}
-<<<<<<< HEAD
-          asset_path: target/wheels/*.whl  # Standard relative path
+          asset_path: ./target/wheels/  # Standard relative path
           asset_name: nvfaidx-0.0.1-cp${{ matrix.python-version }}-cp${{ matrix.python-version }}-linux_x86_64.whl
-=======
-          asset_path: target/wheels/*.whl
-          asset_name: ${{ steps.get_wheel_name.outputs.wheel_name }}
->>>>>>> 5b77f957
           asset_content_type: application/zip